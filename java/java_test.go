// Copyright 2017 Google Inc. All rights reserved.
//
// Licensed under the Apache License, Version 2.0 (the "License");
// you may not use this file except in compliance with the License.
// You may obtain a copy of the License at
//
//     http://www.apache.org/licenses/LICENSE-2.0
//
// Unless required by applicable law or agreed to in writing, software
// distributed under the License is distributed on an "AS IS" BASIS,
// WITHOUT WARRANTIES OR CONDITIONS OF ANY KIND, either express or implied.
// See the License for the specific language governing permissions and
// limitations under the License.

package java

import (
	"io/ioutil"
	"os"
	"path/filepath"
	"reflect"
	"strconv"
	"strings"
	"testing"

	"github.com/google/blueprint/proptools"

	"android/soong/android"
	"android/soong/cc"
	"android/soong/dexpreopt"
	"android/soong/genrule"
)

var buildDir string

func setUp() {
	var err error
	buildDir, err = ioutil.TempDir("", "soong_java_test")
	if err != nil {
		panic(err)
	}
}

func tearDown() {
	os.RemoveAll(buildDir)
}

func TestMain(m *testing.M) {
	run := func() int {
		setUp()
		defer tearDown()

		return m.Run()
	}

	os.Exit(run())
}

func testConfig(env map[string]string, bp string, fs map[string][]byte) android.Config {
<<<<<<< HEAD
=======
	bp += dexpreopt.BpToolModulesForTest()

>>>>>>> cf52e102
	config := TestConfig(buildDir, env, bp, fs)

	// Set up the global Once cache used for dexpreopt.GlobalSoongConfig, so that
	// it doesn't create a real one, which would fail.
	_ = dexpreopt.GlobalSoongConfigForTests(config)

	return config
}

func testContext() *android.TestContext {

	ctx := android.NewTestArchContext()
	RegisterJavaBuildComponents(ctx)
	RegisterAppBuildComponents(ctx)
	RegisterAARBuildComponents(ctx)
	RegisterGenRuleBuildComponents(ctx)
	RegisterSystemModulesBuildComponents(ctx)
	ctx.RegisterModuleType("java_plugin", PluginFactory)
	ctx.RegisterModuleType("filegroup", android.FileGroupFactory)
	ctx.RegisterModuleType("genrule", genrule.GenRuleFactory)
	RegisterDocsBuildComponents(ctx)
	RegisterStubsBuildComponents(ctx)
	RegisterSdkLibraryBuildComponents(ctx)
	ctx.PreArchMutators(android.RegisterDefaultsPreArchMutators)

	RegisterPrebuiltApisBuildComponents(ctx)

	ctx.PostDepsMutators(android.RegisterOverridePostDepsMutators)
	ctx.RegisterPreSingletonType("overlay", android.SingletonFactoryAdaptor(OverlaySingletonFactory))
	ctx.RegisterPreSingletonType("sdk_versions", android.SingletonFactoryAdaptor(sdkPreSingletonFactory))

	// Register module types and mutators from cc needed for JNI testing
	cc.RegisterRequiredBuildComponentsForTest(ctx)
	ctx.RegisterModuleType("ndk_prebuilt_shared_stl", cc.NdkPrebuiltSharedStlFactory)

	dexpreopt.RegisterToolModulesForTest(ctx)

	return ctx
}

func run(t *testing.T, ctx *android.TestContext, config android.Config) {
	t.Helper()

	pathCtx := android.PathContextForTesting(config)
	dexpreopt.SetTestGlobalConfig(config, dexpreopt.GlobalConfigForTests(pathCtx))

	ctx.Register(config)
	_, errs := ctx.ParseBlueprintsFiles("Android.bp")
	android.FailIfErrored(t, errs)
	_, errs = ctx.PrepareBuildActions(config)
	android.FailIfErrored(t, errs)
}

func testJavaError(t *testing.T, pattern string, bp string) (*android.TestContext, android.Config) {
	t.Helper()
	return testJavaErrorWithConfig(t, pattern, testConfig(nil, bp, nil))
}

func testJavaErrorWithConfig(t *testing.T, pattern string, config android.Config) (*android.TestContext, android.Config) {
	t.Helper()
	ctx := testContext()

	pathCtx := android.PathContextForTesting(config)
	dexpreopt.SetTestGlobalConfig(config, dexpreopt.GlobalConfigForTests(pathCtx))

	ctx.Register(config)
	_, errs := ctx.ParseBlueprintsFiles("Android.bp")
	if len(errs) > 0 {
		android.FailIfNoMatchingErrors(t, pattern, errs)
		return ctx, config
	}
	_, errs = ctx.PrepareBuildActions(config)
	if len(errs) > 0 {
		android.FailIfNoMatchingErrors(t, pattern, errs)
		return ctx, config
	}

	t.Fatalf("missing expected error %q (0 errors are returned)", pattern)

	return ctx, config
}

func testJava(t *testing.T, bp string) (*android.TestContext, android.Config) {
	t.Helper()
	return testJavaWithConfig(t, testConfig(nil, bp, nil))
}

func testJavaWithConfig(t *testing.T, config android.Config) (*android.TestContext, android.Config) {
	t.Helper()
	ctx := testContext()
	run(t, ctx, config)

	return ctx, config
}

func moduleToPath(name string) string {
	switch {
	case name == `""`:
		return name
	case strings.HasSuffix(name, ".jar"):
		return name
	default:
		return filepath.Join(buildDir, ".intermediates", name, "android_common", "turbine-combined", name+".jar")
	}
}

func TestJavaLinkType(t *testing.T) {
	testJava(t, `
		java_library {
			name: "foo",
			srcs: ["a.java"],
			libs: ["bar"],
			static_libs: ["baz"],
		}

		java_library {
			name: "bar",
			sdk_version: "current",
			srcs: ["b.java"],
		}

		java_library {
			name: "baz",
			sdk_version: "system_current",
			srcs: ["c.java"],
		}
	`)

	testJavaError(t, "Adjust sdk_version: property of the source or target module so that target module is built with the same or smaller API set than the source.", `
		java_library {
			name: "foo",
			srcs: ["a.java"],
			libs: ["bar"],
			sdk_version: "current",
			static_libs: ["baz"],
		}

		java_library {
			name: "bar",
			sdk_version: "current",
			srcs: ["b.java"],
		}

		java_library {
			name: "baz",
			sdk_version: "system_current",
			srcs: ["c.java"],
		}
	`)

	testJava(t, `
		java_library {
			name: "foo",
			srcs: ["a.java"],
			libs: ["bar"],
			sdk_version: "system_current",
			static_libs: ["baz"],
		}

		java_library {
			name: "bar",
			sdk_version: "current",
			srcs: ["b.java"],
		}

		java_library {
			name: "baz",
			sdk_version: "system_current",
			srcs: ["c.java"],
		}
	`)

	testJavaError(t, "Adjust sdk_version: property of the source or target module so that target module is built with the same or smaller API set than the source.", `
		java_library {
			name: "foo",
			srcs: ["a.java"],
			libs: ["bar"],
			sdk_version: "system_current",
			static_libs: ["baz"],
		}

		java_library {
			name: "bar",
			sdk_version: "current",
			srcs: ["b.java"],
		}

		java_library {
			name: "baz",
			srcs: ["c.java"],
		}
	`)
}

func TestSimple(t *testing.T) {
	ctx, _ := testJava(t, `
		java_library {
			name: "foo",
			srcs: ["a.java"],
			libs: ["bar"],
			static_libs: ["baz"],
		}

		java_library {
			name: "bar",
			srcs: ["b.java"],
		}

		java_library {
			name: "baz",
			srcs: ["c.java"],
		}
	`)

	javac := ctx.ModuleForTests("foo", "android_common").Rule("javac")
	combineJar := ctx.ModuleForTests("foo", "android_common").Description("for javac")

	if len(javac.Inputs) != 1 || javac.Inputs[0].String() != "a.java" {
		t.Errorf(`foo inputs %v != ["a.java"]`, javac.Inputs)
	}

	baz := ctx.ModuleForTests("baz", "android_common").Rule("javac").Output.String()
	barTurbine := filepath.Join(buildDir, ".intermediates", "bar", "android_common", "turbine-combined", "bar.jar")
	bazTurbine := filepath.Join(buildDir, ".intermediates", "baz", "android_common", "turbine-combined", "baz.jar")

	if !strings.Contains(javac.Args["classpath"], barTurbine) {
		t.Errorf("foo classpath %v does not contain %q", javac.Args["classpath"], barTurbine)
	}

	if !strings.Contains(javac.Args["classpath"], bazTurbine) {
		t.Errorf("foo classpath %v does not contain %q", javac.Args["classpath"], bazTurbine)
	}

	if len(combineJar.Inputs) != 2 || combineJar.Inputs[1].String() != baz {
		t.Errorf("foo combineJar inputs %v does not contain %q", combineJar.Inputs, baz)
	}
}

func TestExportedPlugins(t *testing.T) {
	type Result struct {
		library    string
		processors string
	}
	var tests = []struct {
		name    string
		extra   string
		results []Result
	}{
		{
			name:    "Exported plugin is not a direct plugin",
			extra:   `java_library { name: "exports", srcs: ["a.java"], exported_plugins: ["plugin"] }`,
			results: []Result{{library: "exports", processors: "-proc:none"}},
		},
		{
			name: "Exports plugin to dependee",
			extra: `
				java_library{name: "exports", exported_plugins: ["plugin"]}
				java_library{name: "foo", srcs: ["a.java"], libs: ["exports"]}
				java_library{name: "bar", srcs: ["a.java"], static_libs: ["exports"]}
			`,
			results: []Result{
				{library: "foo", processors: "-processor com.android.TestPlugin"},
				{library: "bar", processors: "-processor com.android.TestPlugin"},
			},
		},
		{
			name: "Exports plugin to android_library",
			extra: `
				java_library{name: "exports", exported_plugins: ["plugin"]}
				android_library{name: "foo", srcs: ["a.java"],  libs: ["exports"]}
				android_library{name: "bar", srcs: ["a.java"], static_libs: ["exports"]}
			`,
			results: []Result{
				{library: "foo", processors: "-processor com.android.TestPlugin"},
				{library: "bar", processors: "-processor com.android.TestPlugin"},
			},
		},
		{
			name: "Exports plugin is not propagated via transitive deps",
			extra: `
				java_library{name: "exports", exported_plugins: ["plugin"]}
				java_library{name: "foo", srcs: ["a.java"], libs: ["exports"]}
				java_library{name: "bar", srcs: ["a.java"], static_libs: ["foo"]}
			`,
			results: []Result{
				{library: "foo", processors: "-processor com.android.TestPlugin"},
				{library: "bar", processors: "-proc:none"},
			},
		},
		{
			name: "Exports plugin appends to plugins",
			extra: `
                java_plugin{name: "plugin2", processor_class: "com.android.TestPlugin2"}
				java_library{name: "exports", exported_plugins: ["plugin"]}
				java_library{name: "foo", srcs: ["a.java"], libs: ["exports"], plugins: ["plugin2"]}
			`,
			results: []Result{
				{library: "foo", processors: "-processor com.android.TestPlugin,com.android.TestPlugin2"},
			},
		},
	}

	for _, test := range tests {
		t.Run(test.name, func(t *testing.T) {
			ctx, _ := testJava(t, `
				java_plugin {
					name: "plugin",
					processor_class: "com.android.TestPlugin",
				}
			`+test.extra)

			for _, want := range test.results {
				javac := ctx.ModuleForTests(want.library, "android_common").Rule("javac")
				if javac.Args["processor"] != want.processors {
					t.Errorf("For library %v, expected %v, found %v", want.library, want.processors, javac.Args["processor"])
				}
			}
		})
	}
}

func TestSdkVersionByPartition(t *testing.T) {
	testJavaError(t, "sdk_version must have a value when the module is located at vendor or product", `
		java_library {
			name: "foo",
			srcs: ["a.java"],
			vendor: true,
		}
	`)

	testJava(t, `
		java_library {
			name: "bar",
			srcs: ["b.java"],
		}
	`)

	for _, enforce := range []bool{true, false} {
		bp := `
			java_library {
				name: "foo",
				srcs: ["a.java"],
				product_specific: true,
			}
		`

		config := testConfig(nil, bp, nil)
		config.TestProductVariables.EnforceProductPartitionInterface = proptools.BoolPtr(enforce)
		if enforce {
			testJavaErrorWithConfig(t, "sdk_version must have a value when the module is located at vendor or product", config)
		} else {
			testJavaWithConfig(t, config)
		}
	}
}

func TestArchSpecific(t *testing.T) {
	ctx, _ := testJava(t, `
		java_library {
			name: "foo",
			srcs: ["a.java"],
			target: {
				android: {
					srcs: ["b.java"],
				},
			},
		}
	`)

	javac := ctx.ModuleForTests("foo", "android_common").Rule("javac")
	if len(javac.Inputs) != 2 || javac.Inputs[0].String() != "a.java" || javac.Inputs[1].String() != "b.java" {
		t.Errorf(`foo inputs %v != ["a.java", "b.java"]`, javac.Inputs)
	}
}

func TestBinary(t *testing.T) {
	ctx, _ := testJava(t, `
		java_library_host {
			name: "foo",
			srcs: ["a.java"],
		}

		java_binary_host {
			name: "bar",
			srcs: ["b.java"],
			static_libs: ["foo"],
		}
	`)

	buildOS := android.BuildOs.String()

	bar := ctx.ModuleForTests("bar", buildOS+"_common")
	barJar := bar.Output("bar.jar").Output.String()
	barWrapper := ctx.ModuleForTests("bar", buildOS+"_x86_64")
	barWrapperDeps := barWrapper.Output("bar").Implicits.Strings()

	// Test that the install binary wrapper depends on the installed jar file
	if len(barWrapperDeps) != 1 || barWrapperDeps[0] != barJar {
		t.Errorf("expected binary wrapper implicits [%q], got %v",
			barJar, barWrapperDeps)
	}

}

func TestPrebuilts(t *testing.T) {
	ctx, _ := testJava(t, `
		java_library {
			name: "foo",
			srcs: ["a.java", ":stubs-source"],
			libs: ["bar", "sdklib"],
			static_libs: ["baz"],
		}

		java_import {
			name: "bar",
			jars: ["a.jar"],
		}

		java_import {
			name: "baz",
			jars: ["b.jar"],
		}

		dex_import {
			name: "qux",
			jars: ["b.jar"],
		}

		java_sdk_library_import {
			name: "sdklib",
			jars: ["b.jar"],
		}

		prebuilt_stubs_sources {
			name: "stubs-source",
			srcs: ["stubs/sources"],
		}

		java_test_import {
			name: "test",
			jars: ["a.jar"],
			test_suites: ["cts"],
			test_config: "AndroidTest.xml",
		}
		`)

	fooModule := ctx.ModuleForTests("foo", "android_common")
	javac := fooModule.Rule("javac")
	combineJar := ctx.ModuleForTests("foo", "android_common").Description("for javac")
	barJar := ctx.ModuleForTests("bar", "android_common").Rule("combineJar").Output
	bazJar := ctx.ModuleForTests("baz", "android_common").Rule("combineJar").Output
	sdklibStubsJar := ctx.ModuleForTests("sdklib.stubs", "android_common").Rule("combineJar").Output

	fooLibrary := fooModule.Module().(*Library)
	assertDeepEquals(t, "foo java sources incorrect",
		[]string{"a.java"}, fooLibrary.compiledJavaSrcs.Strings())

	assertDeepEquals(t, "foo java source jars incorrect",
		[]string{".intermediates/stubs-source/android_common/stubs-source-stubs.srcjar"},
		android.NormalizePathsForTesting(fooLibrary.compiledSrcJars))

	if !strings.Contains(javac.Args["classpath"], barJar.String()) {
		t.Errorf("foo classpath %v does not contain %q", javac.Args["classpath"], barJar.String())
	}

	if !strings.Contains(javac.Args["classpath"], sdklibStubsJar.String()) {
		t.Errorf("foo classpath %v does not contain %q", javac.Args["classpath"], sdklibStubsJar.String())
	}

	if len(combineJar.Inputs) != 2 || combineJar.Inputs[1].String() != bazJar.String() {
		t.Errorf("foo combineJar inputs %v does not contain %q", combineJar.Inputs, bazJar.String())
	}

	ctx.ModuleForTests("qux", "android_common").Rule("Cp")
}

func assertDeepEquals(t *testing.T, message string, expected interface{}, actual interface{}) {
	if !reflect.DeepEqual(expected, actual) {
		t.Errorf("%s: expected %q, found %q", message, expected, actual)
	}
}

func TestDefaults(t *testing.T) {
	ctx, _ := testJava(t, `
		java_defaults {
			name: "defaults",
			srcs: ["a.java"],
			libs: ["bar"],
			static_libs: ["baz"],
			optimize: {enabled: false},
		}

		java_library {
			name: "foo",
			defaults: ["defaults"],
		}

		java_library {
			name: "bar",
			srcs: ["b.java"],
		}

		java_library {
			name: "baz",
			srcs: ["c.java"],
		}

		android_test {
			name: "atestOptimize",
			defaults: ["defaults"],
			optimize: {enabled: true},
		}

		android_test {
			name: "atestNoOptimize",
			defaults: ["defaults"],
		}

		android_test {
			name: "atestDefault",
			srcs: ["a.java"],
		}
		`)

	javac := ctx.ModuleForTests("foo", "android_common").Rule("javac")
	combineJar := ctx.ModuleForTests("foo", "android_common").Description("for javac")

	if len(javac.Inputs) != 1 || javac.Inputs[0].String() != "a.java" {
		t.Errorf(`foo inputs %v != ["a.java"]`, javac.Inputs)
	}

	barTurbine := filepath.Join(buildDir, ".intermediates", "bar", "android_common", "turbine-combined", "bar.jar")
	if !strings.Contains(javac.Args["classpath"], barTurbine) {
		t.Errorf("foo classpath %v does not contain %q", javac.Args["classpath"], barTurbine)
	}

	baz := ctx.ModuleForTests("baz", "android_common").Rule("javac").Output.String()
	if len(combineJar.Inputs) != 2 || combineJar.Inputs[1].String() != baz {
		t.Errorf("foo combineJar inputs %v does not contain %q", combineJar.Inputs, baz)
	}

	atestOptimize := ctx.ModuleForTests("atestOptimize", "android_common").MaybeRule("r8")
	if atestOptimize.Output == nil {
		t.Errorf("atestOptimize should optimize APK")
	}

	atestNoOptimize := ctx.ModuleForTests("atestNoOptimize", "android_common").MaybeRule("d8")
	if atestNoOptimize.Output == nil {
		t.Errorf("atestNoOptimize should not optimize APK")
	}

	atestDefault := ctx.ModuleForTests("atestDefault", "android_common").MaybeRule("r8")
	if atestDefault.Output == nil {
		t.Errorf("atestDefault should optimize APK")
	}
}

func TestResources(t *testing.T) {
	var table = []struct {
		name  string
		prop  string
		extra string
		args  string
	}{
		{
			// Test that a module with java_resource_dirs includes the files
			name: "resource dirs",
			prop: `java_resource_dirs: ["java-res"]`,
			args: "-C java-res -f java-res/a/a -f java-res/b/b",
		},
		{
			// Test that a module with java_resources includes the files
			name: "resource files",
			prop: `java_resources: ["java-res/a/a", "java-res/b/b"]`,
			args: "-C . -f java-res/a/a -f java-res/b/b",
		},
		{
			// Test that a module with a filegroup in java_resources includes the files with the
			// path prefix
			name: "resource filegroup",
			prop: `java_resources: [":foo-res"]`,
			extra: `
				filegroup {
					name: "foo-res",
					path: "java-res",
					srcs: ["java-res/a/a", "java-res/b/b"],
				}`,
			args: "-C java-res -f java-res/a/a -f java-res/b/b",
		},
		{
			// Test that a module with wildcards in java_resource_dirs has the correct path prefixes
			name: "wildcard dirs",
			prop: `java_resource_dirs: ["java-res/*"]`,
			args: "-C java-res/a -f java-res/a/a -C java-res/b -f java-res/b/b",
		},
		{
			// Test that a module exclude_java_resource_dirs excludes the files
			name: "wildcard dirs",
			prop: `java_resource_dirs: ["java-res/*"], exclude_java_resource_dirs: ["java-res/b"]`,
			args: "-C java-res/a -f java-res/a/a",
		},
		{
			// Test wildcards in java_resources
			name: "wildcard files",
			prop: `java_resources: ["java-res/**/*"]`,
			args: "-C . -f java-res/a/a -f java-res/b/b",
		},
		{
			// Test exclude_java_resources with java_resources
			name: "wildcard files with exclude",
			prop: `java_resources: ["java-res/**/*"], exclude_java_resources: ["java-res/b/*"]`,
			args: "-C . -f java-res/a/a",
		},
		{
			// Test exclude_java_resources with java_resource_dirs
			name: "resource dirs with exclude files",
			prop: `java_resource_dirs: ["java-res"], exclude_java_resources: ["java-res/b/b"]`,
			args: "-C java-res -f java-res/a/a",
		},
		{
			// Test exclude_java_resource_dirs with java_resource_dirs
			name: "resource dirs with exclude files",
			prop: `java_resource_dirs: ["java-res", "java-res2"], exclude_java_resource_dirs: ["java-res2"]`,
			args: "-C java-res -f java-res/a/a -f java-res/b/b",
		},
	}

	for _, test := range table {
		t.Run(test.name, func(t *testing.T) {
			ctx, _ := testJava(t, `
				java_library {
					name: "foo",
					srcs: [
						"a.java",
						"b.java",
						"c.java",
					],
					`+test.prop+`,
				}
			`+test.extra)

			foo := ctx.ModuleForTests("foo", "android_common").Output("withres/foo.jar")
			fooRes := ctx.ModuleForTests("foo", "android_common").Output("res/foo.jar")

			if !inList(fooRes.Output.String(), foo.Inputs.Strings()) {
				t.Errorf("foo combined jars %v does not contain %q",
					foo.Inputs.Strings(), fooRes.Output.String())
			}

			if fooRes.Args["jarArgs"] != test.args {
				t.Errorf("foo resource jar args %q is not %q",
					fooRes.Args["jarArgs"], test.args)
			}
		})
	}
}

func TestIncludeSrcs(t *testing.T) {
	ctx, _ := testJava(t, `
		java_library {
			name: "foo",
			srcs: [
				"a.java",
				"b.java",
				"c.java",
			],
			include_srcs: true,
		}

		java_library {
			name: "bar",
			srcs: [
				"a.java",
				"b.java",
				"c.java",
			],
			java_resource_dirs: ["java-res"],
			include_srcs: true,
		}
	`)

	// Test a library with include_srcs: true
	foo := ctx.ModuleForTests("foo", "android_common").Output("withres/foo.jar")
	fooSrcJar := ctx.ModuleForTests("foo", "android_common").Output("foo.srcjar")

	if g, w := fooSrcJar.Output.String(), foo.Inputs.Strings(); !inList(g, w) {
		t.Errorf("foo combined jars %v does not contain %q", w, g)
	}

	if g, w := fooSrcJar.Args["jarArgs"], "-C . -f a.java -f b.java -f c.java"; g != w {
		t.Errorf("foo source jar args %q is not %q", w, g)
	}

	// Test a library with include_srcs: true and resources
	bar := ctx.ModuleForTests("bar", "android_common").Output("withres/bar.jar")
	barResCombined := ctx.ModuleForTests("bar", "android_common").Output("res-combined/bar.jar")
	barRes := ctx.ModuleForTests("bar", "android_common").Output("res/bar.jar")
	barSrcJar := ctx.ModuleForTests("bar", "android_common").Output("bar.srcjar")

	if g, w := barSrcJar.Output.String(), barResCombined.Inputs.Strings(); !inList(g, w) {
		t.Errorf("bar combined resource jars %v does not contain %q", w, g)
	}

	if g, w := barRes.Output.String(), barResCombined.Inputs.Strings(); !inList(g, w) {
		t.Errorf("bar combined resource jars %v does not contain %q", w, g)
	}

	if g, w := barResCombined.Output.String(), bar.Inputs.Strings(); !inList(g, w) {
		t.Errorf("bar combined jars %v does not contain %q", w, g)
	}

	if g, w := barSrcJar.Args["jarArgs"], "-C . -f a.java -f b.java -f c.java"; g != w {
		t.Errorf("bar source jar args %q is not %q", w, g)
	}

	if g, w := barRes.Args["jarArgs"], "-C java-res -f java-res/a/a -f java-res/b/b"; g != w {
		t.Errorf("bar resource jar args %q is not %q", w, g)
	}
}

func TestGeneratedSources(t *testing.T) {
	ctx, _ := testJava(t, `
		java_library {
			name: "foo",
			srcs: [
				"a*.java",
				":gen",
				"b*.java",
			],
		}

		genrule {
			name: "gen",
			tool_files: ["java-res/a"],
			out: ["gen.java"],
		}
	`)

	javac := ctx.ModuleForTests("foo", "android_common").Rule("javac")
	genrule := ctx.ModuleForTests("gen", "").Rule("generator")

	if filepath.Base(genrule.Output.String()) != "gen.java" {
		t.Fatalf(`gen output file %v is not ".../gen.java"`, genrule.Output.String())
	}

	if len(javac.Inputs) != 3 ||
		javac.Inputs[0].String() != "a.java" ||
		javac.Inputs[1].String() != genrule.Output.String() ||
		javac.Inputs[2].String() != "b.java" {
		t.Errorf(`foo inputs %v != ["a.java", ".../gen.java", "b.java"]`, javac.Inputs)
	}
}

func TestTurbine(t *testing.T) {
	ctx, _ := testJava(t, `
		java_library {
			name: "foo",
			srcs: ["a.java"],
			sdk_version: "14",
		}

		java_library {
			name: "bar",
			srcs: ["b.java"],
			static_libs: ["foo"],
			sdk_version: "14",
		}

		java_library {
			name: "baz",
			srcs: ["c.java"],
			libs: ["bar"],
			sdk_version: "14",
		}
		`)

	fooTurbine := ctx.ModuleForTests("foo", "android_common").Rule("turbine")
	barTurbine := ctx.ModuleForTests("bar", "android_common").Rule("turbine")
	barJavac := ctx.ModuleForTests("bar", "android_common").Rule("javac")
	barTurbineCombined := ctx.ModuleForTests("bar", "android_common").Description("for turbine")
	bazJavac := ctx.ModuleForTests("baz", "android_common").Rule("javac")

	if len(fooTurbine.Inputs) != 1 || fooTurbine.Inputs[0].String() != "a.java" {
		t.Errorf(`foo inputs %v != ["a.java"]`, fooTurbine.Inputs)
	}

	fooHeaderJar := filepath.Join(buildDir, ".intermediates", "foo", "android_common", "turbine-combined", "foo.jar")
	if !strings.Contains(barTurbine.Args["classpath"], fooHeaderJar) {
		t.Errorf("bar turbine classpath %v does not contain %q", barTurbine.Args["classpath"], fooHeaderJar)
	}
	if !strings.Contains(barJavac.Args["classpath"], fooHeaderJar) {
		t.Errorf("bar javac classpath %v does not contain %q", barJavac.Args["classpath"], fooHeaderJar)
	}
	if len(barTurbineCombined.Inputs) != 2 || barTurbineCombined.Inputs[1].String() != fooHeaderJar {
		t.Errorf("bar turbine combineJar inputs %v does not contain %q", barTurbineCombined.Inputs, fooHeaderJar)
	}
	if !strings.Contains(bazJavac.Args["classpath"], "prebuilts/sdk/14/public/android.jar") {
		t.Errorf("baz javac classpath %v does not contain %q", bazJavac.Args["classpath"],
			"prebuilts/sdk/14/public/android.jar")
	}
}

func TestSharding(t *testing.T) {
	ctx, _ := testJava(t, `
		java_library {
			name: "bar",
			srcs: ["a.java","b.java","c.java"],
			javac_shard_size: 1
		}
		`)

	barHeaderJar := filepath.Join(buildDir, ".intermediates", "bar", "android_common", "turbine-combined", "bar.jar")
	for i := 0; i < 3; i++ {
		barJavac := ctx.ModuleForTests("bar", "android_common").Description("javac" + strconv.Itoa(i))
		if !strings.Contains(barJavac.Args["classpath"], barHeaderJar) {
			t.Errorf("bar javac classpath %v does not contain %q", barJavac.Args["classpath"], barHeaderJar)
		}
	}
}

func TestDroiddoc(t *testing.T) {
	ctx, _ := testJava(t, `
		droiddoc_exported_dir {
		    name: "droiddoc-templates-sdk",
		    path: ".",
		}
		filegroup {
		    name: "bar-doc-aidl-srcs",
		    srcs: ["bar-doc/IBar.aidl"],
		    path: "bar-doc",
		}
		droiddoc {
		    name: "bar-doc",
		    srcs: [
		        "bar-doc/*.java",
		        "bar-doc/IFoo.aidl",
		        ":bar-doc-aidl-srcs",
		    ],
		    exclude_srcs: [
		        "bar-doc/b.java"
		    ],
		    custom_template: "droiddoc-templates-sdk",
		    hdf: [
		        "android.whichdoc offline",
		    ],
		    knowntags: [
		        "bar-doc/known_oj_tags.txt",
		    ],
		    proofread_file: "libcore-proofread.txt",
		    todo_file: "libcore-docs-todo.html",
		    args: "-offlinemode -title \"libcore\"",
		}
		`)

	barDoc := ctx.ModuleForTests("bar-doc", "android_common").Rule("javadoc")
	var javaSrcs []string
	for _, i := range barDoc.Inputs {
		javaSrcs = append(javaSrcs, i.Base())
	}
	if len(javaSrcs) != 1 || javaSrcs[0] != "a.java" {
		t.Errorf("inputs of bar-doc must be []string{\"a.java\"}, but was %#v.", javaSrcs)
	}

	aidl := ctx.ModuleForTests("bar-doc", "android_common").Rule("aidl")
	if g, w := barDoc.Implicits.Strings(), aidl.Output.String(); !inList(w, g) {
		t.Errorf("implicits of bar-doc must contain %q, but was %q.", w, g)
	}

	if g, w := aidl.Implicits.Strings(), []string{"bar-doc/IBar.aidl", "bar-doc/IFoo.aidl"}; !reflect.DeepEqual(w, g) {
		t.Errorf("aidl inputs must be %q, but was %q", w, g)
	}
}

func TestJarGenrules(t *testing.T) {
	ctx, _ := testJava(t, `
		java_library {
			name: "foo",
			srcs: ["a.java"],
		}

		java_genrule {
			name: "jargen",
			tool_files: ["b.java"],
			cmd: "$(location b.java) $(in) $(out)",
			out: ["jargen.jar"],
			srcs: [":foo"],
		}

		java_library {
			name: "bar",
			static_libs: ["jargen"],
			srcs: ["c.java"],
		}

		java_library {
			name: "baz",
			libs: ["jargen"],
			srcs: ["c.java"],
		}
	`)

	foo := ctx.ModuleForTests("foo", "android_common").Output("javac/foo.jar")
	jargen := ctx.ModuleForTests("jargen", "android_common").Output("jargen.jar")
	bar := ctx.ModuleForTests("bar", "android_common").Output("javac/bar.jar")
	baz := ctx.ModuleForTests("baz", "android_common").Output("javac/baz.jar")
	barCombined := ctx.ModuleForTests("bar", "android_common").Output("combined/bar.jar")

	if len(jargen.Inputs) != 1 || jargen.Inputs[0].String() != foo.Output.String() {
		t.Errorf("expected jargen inputs [%q], got %q", foo.Output.String(), jargen.Inputs.Strings())
	}

	if !strings.Contains(bar.Args["classpath"], jargen.Output.String()) {
		t.Errorf("bar classpath %v does not contain %q", bar.Args["classpath"], jargen.Output.String())
	}

	if !strings.Contains(baz.Args["classpath"], jargen.Output.String()) {
		t.Errorf("baz classpath %v does not contain %q", baz.Args["classpath"], jargen.Output.String())
	}

	if len(barCombined.Inputs) != 2 ||
		barCombined.Inputs[0].String() != bar.Output.String() ||
		barCombined.Inputs[1].String() != jargen.Output.String() {
		t.Errorf("bar combined jar inputs %v is not [%q, %q]",
			barCombined.Inputs.Strings(), bar.Output.String(), jargen.Output.String())
	}
}

func TestExcludeFileGroupInSrcs(t *testing.T) {
	ctx, _ := testJava(t, `
		java_library {
			name: "foo",
			srcs: ["a.java", ":foo-srcs"],
			exclude_srcs: ["a.java", ":foo-excludes"],
		}

		filegroup {
			name: "foo-srcs",
			srcs: ["java-fg/a.java", "java-fg/b.java", "java-fg/c.java"],
		}

		filegroup {
			name: "foo-excludes",
			srcs: ["java-fg/a.java", "java-fg/b.java"],
		}
	`)

	javac := ctx.ModuleForTests("foo", "android_common").Rule("javac")

	if len(javac.Inputs) != 1 || javac.Inputs[0].String() != "java-fg/c.java" {
		t.Errorf(`foo inputs %v != ["java-fg/c.java"]`, javac.Inputs)
	}
}

func TestJavaLibrary(t *testing.T) {
	config := testConfig(nil, "", map[string][]byte{
		"libcore/Android.bp": []byte(`
				java_library {
						name: "core",
						sdk_version: "none",
						system_modules: "none",
				}`),
	})
	ctx := testContext()
	run(t, ctx, config)
}

func TestJavaSdkLibrary(t *testing.T) {
	ctx, _ := testJava(t, `
		droiddoc_exported_dir {
			name: "droiddoc-templates-sdk",
			path: ".",
		}
		java_sdk_library {
			name: "foo",
			srcs: ["a.java", "b.java"],
			api_packages: ["foo"],
		}
		java_sdk_library {
			name: "bar",
			srcs: ["a.java", "b.java"],
			api_packages: ["bar"],
		}
		java_library {
			name: "baz",
			srcs: ["c.java"],
			libs: ["foo", "bar"],
			sdk_version: "system_current",
		}
		java_library {
		    name: "qux",
		    srcs: ["c.java"],
		    libs: ["baz"],
		    sdk_version: "system_current",
		}
		`)

	// check the existence of the internal modules
	ctx.ModuleForTests("foo", "android_common")
	ctx.ModuleForTests("foo"+sdkStubsLibrarySuffix, "android_common")
	ctx.ModuleForTests("foo"+sdkStubsLibrarySuffix+sdkSystemApiSuffix, "android_common")
	ctx.ModuleForTests("foo"+sdkStubsLibrarySuffix+sdkTestApiSuffix, "android_common")
	ctx.ModuleForTests("foo"+sdkDocsSuffix, "android_common")
	ctx.ModuleForTests("foo"+sdkDocsSuffix+sdkSystemApiSuffix, "android_common")
	ctx.ModuleForTests("foo"+sdkDocsSuffix+sdkTestApiSuffix, "android_common")
	ctx.ModuleForTests("foo"+sdkXmlFileSuffix, "android_arm64_armv8-a")
	ctx.ModuleForTests("foo.api.public.28", "")
	ctx.ModuleForTests("foo.api.system.28", "")
	ctx.ModuleForTests("foo.api.test.28", "")

	bazJavac := ctx.ModuleForTests("baz", "android_common").Rule("javac")
	// tests if baz is actually linked to the stubs lib
	if !strings.Contains(bazJavac.Args["classpath"], "foo.stubs.system.jar") {
		t.Errorf("baz javac classpath %v does not contain %q", bazJavac.Args["classpath"],
			"foo.stubs.system.jar")
	}
	// ... and not to the impl lib
	if strings.Contains(bazJavac.Args["classpath"], "foo.jar") {
		t.Errorf("baz javac classpath %v should not contain %q", bazJavac.Args["classpath"],
			"foo.jar")
	}
	// test if baz is not linked to the system variant of foo
	if strings.Contains(bazJavac.Args["classpath"], "foo.stubs.jar") {
		t.Errorf("baz javac classpath %v should not contain %q", bazJavac.Args["classpath"],
			"foo.stubs.jar")
	}

	// test if baz has exported SDK lib names foo and bar to qux
	qux := ctx.ModuleForTests("qux", "android_common")
	if quxLib, ok := qux.Module().(*Library); ok {
		sdkLibs := quxLib.ExportedSdkLibs()
		if len(sdkLibs) != 2 || !android.InList("foo", sdkLibs) || !android.InList("bar", sdkLibs) {
			t.Errorf("qux should export \"foo\" and \"bar\" but exports %v", sdkLibs)
		}
	}
}

var compilerFlagsTestCases = []struct {
	in  string
	out bool
}{
	{
		in:  "a",
		out: false,
	},
	{
		in:  "-a",
		out: true,
	},
	{
		in:  "-no-jdk",
		out: false,
	},
	{
		in:  "-no-stdlib",
		out: false,
	},
	{
		in:  "-kotlin-home",
		out: false,
	},
	{
		in:  "-kotlin-home /some/path",
		out: false,
	},
	{
		in:  "-include-runtime",
		out: false,
	},
	{
		in:  "-Xintellij-plugin-root",
		out: false,
	},
}

type mockContext struct {
	android.ModuleContext
	result bool
}

func (ctx *mockContext) PropertyErrorf(property, format string, args ...interface{}) {
	// CheckBadCompilerFlags calls this function when the flag should be rejected
	ctx.result = false
}

func TestCompilerFlags(t *testing.T) {
	for _, testCase := range compilerFlagsTestCases {
		ctx := &mockContext{result: true}
		CheckKotlincFlags(ctx, []string{testCase.in})
		if ctx.result != testCase.out {
			t.Errorf("incorrect output:")
			t.Errorf("     input: %#v", testCase.in)
			t.Errorf("  expected: %#v", testCase.out)
			t.Errorf("       got: %#v", ctx.result)
		}
	}
}

// TODO(jungjw): Consider making this more robust by ignoring path order.
func checkPatchModuleFlag(t *testing.T, ctx *android.TestContext, moduleName string, expected string) {
	variables := ctx.ModuleForTests(moduleName, "android_common").Module().VariablesForTests()
	flags := strings.Split(variables["javacFlags"], " ")
	got := ""
	for _, flag := range flags {
		keyEnd := strings.Index(flag, "=")
		if keyEnd > -1 && flag[:keyEnd] == "--patch-module" {
			got = flag[keyEnd+1:]
			break
		}
	}
	if expected != got {
		t.Errorf("Unexpected patch-module flag for module %q - expected %q, but got %q", moduleName, expected, got)
	}
}

func TestPatchModule(t *testing.T) {
	t.Run("Java language level 8", func(t *testing.T) {
		// Test with legacy javac -source 1.8 -target 1.8
		bp := `
			java_library {
				name: "foo",
				srcs: ["a.java"],
				java_version: "1.8",
			}

			java_library {
				name: "bar",
				srcs: ["b.java"],
				sdk_version: "none",
				system_modules: "none",
				patch_module: "java.base",
				java_version: "1.8",
			}

			java_library {
				name: "baz",
				srcs: ["c.java"],
				patch_module: "java.base",
				java_version: "1.8",
			}
		`
		ctx, _ := testJava(t, bp)

		checkPatchModuleFlag(t, ctx, "foo", "")
		checkPatchModuleFlag(t, ctx, "bar", "")
		checkPatchModuleFlag(t, ctx, "baz", "")
	})

	t.Run("Java language level 9", func(t *testing.T) {
		// Test with default javac -source 9 -target 9
		bp := `
			java_library {
				name: "foo",
				srcs: ["a.java"],
			}

			java_library {
				name: "bar",
				srcs: ["b.java"],
				sdk_version: "none",
				system_modules: "none",
				patch_module: "java.base",
			}

			java_library {
				name: "baz",
				srcs: ["c.java"],
				patch_module: "java.base",
			}
		`
		ctx, _ := testJava(t, bp)

		checkPatchModuleFlag(t, ctx, "foo", "")
		expected := "java.base=.:" + buildDir
		checkPatchModuleFlag(t, ctx, "bar", expected)
		expected = "java.base=" + strings.Join([]string{".", buildDir, moduleToPath("ext"), moduleToPath("framework")}, ":")
		checkPatchModuleFlag(t, ctx, "baz", expected)
	})
}

func TestJavaSystemModules(t *testing.T) {
	ctx, _ := testJava(t, `
		java_system_modules {
			name: "system-modules",
			libs: ["system-module1", "system-module2"],
		}
		java_library {
			name: "system-module1",
			srcs: ["a.java"],
			sdk_version: "none",
			system_modules: "none",
		}
		java_library {
			name: "system-module2",
			srcs: ["b.java"],
			sdk_version: "none",
			system_modules: "none",
		}
		`)

	// check the existence of the module
	systemModules := ctx.ModuleForTests("system-modules", "android_common")

	cmd := systemModules.Rule("jarsTosystemModules")

	// make sure the command compiles against the supplied modules.
	for _, module := range []string{"system-module1.jar", "system-module2.jar"} {
		if !strings.Contains(cmd.Args["classpath"], module) {
			t.Errorf("system modules classpath %v does not contain %q", cmd.Args["classpath"],
				module)
		}
	}
}

func TestJavaSystemModulesImport(t *testing.T) {
	ctx, _ := testJava(t, `
		java_system_modules_import {
			name: "system-modules",
			libs: ["system-module1", "system-module2"],
		}
		java_import {
			name: "system-module1",
			jars: ["a.jar"],
		}
		java_import {
			name: "system-module2",
			jars: ["b.jar"],
		}
		`)

	// check the existence of the module
	systemModules := ctx.ModuleForTests("system-modules", "android_common")

	cmd := systemModules.Rule("jarsTosystemModules")

	// make sure the command compiles against the supplied modules.
	for _, module := range []string{"system-module1.jar", "system-module2.jar"} {
		if !strings.Contains(cmd.Args["classpath"], module) {
			t.Errorf("system modules classpath %v does not contain %q", cmd.Args["classpath"],
				module)
		}
	}
}<|MERGE_RESOLUTION|>--- conflicted
+++ resolved
@@ -57,11 +57,8 @@
 }
 
 func testConfig(env map[string]string, bp string, fs map[string][]byte) android.Config {
-<<<<<<< HEAD
-=======
 	bp += dexpreopt.BpToolModulesForTest()
 
->>>>>>> cf52e102
 	config := TestConfig(buildDir, env, bp, fs)
 
 	// Set up the global Once cache used for dexpreopt.GlobalSoongConfig, so that
